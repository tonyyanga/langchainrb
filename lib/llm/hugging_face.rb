--- conflicted
+++ resolved
@@ -25,14 +25,9 @@
     # @param text [String] The text to embed
     # @return [Array] The embedding
     def embed(text:)
-<<<<<<< HEAD
       client.embedding(
-        input: text
-=======
-      response = client.embedding(
         input: text,
         model: DEFAULTS[:embeddings_model_name]
->>>>>>> 1f05b131
       )
     end
   end
